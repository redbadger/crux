//! Capabilities provide a user-friendly API to request side-effects from the shell.
//!
//! Typically, capabilities provide I/O and host API access. Capabilities are external to the
//! core Crux library. Some are part of the Crux core distribution, others are expected to be built by the
//! community. Apps can also build single-use capabilities where necessary.
//!
//! # Example use
//!
//! A typical use of a capability would look like the following:
//!
//! ```rust
//!# use url::Url;
//!# const API_URL: &str = "";
//!# pub enum Event { Increment, Set(crux_http::Result<crux_http::Response<usize>>) }
//!# #[derive(crux_core::macros::Effect)]
//!# pub struct Capabilities {
//!#     pub render: crux_core::render::Render,
//!#     pub http: crux_http::Http,
//!# }
//!# #[derive(Default)] pub struct Model { count: usize }
//!# #[derive(Default)] pub struct App;
//!#
//!# impl crux_core::App for App {
//!#     type Event = Event;
//!#     type Model = Model;
//!#     type ViewModel = ();
//!#     type Capabilities = Capabilities;
//! fn update(&self, event: Self::Event, model: &mut Self::Model, caps: &Self::Capabilities) -> crux_core::Command<Self::Event> {
//!     match event {
//!         //...
//!         Event::Increment => {
//!             model.count += 1;
//!
//!             let base = Url::parse(API_URL).unwrap();
//!             let url = base.join("/inc").unwrap();
//!             let cmd1 = caps.http.post(url).expect_json().send_and_respond(Event::Set); // HTTP client capability
//!             let cmd2 = caps.render.render(); // Render capability
//!             cmd1.join(cmd2)
//!         }
//!         Event::Set(_) => todo!(),
//!     }
//! }
//!# fn view(&self, model: &Self::Model) {
//!#     unimplemented!()
//!# }
//!# }

//! ```
//!
//! Capabilities don't _perform_ side-effects themselves, they request them from the Shell. As a consequence
//! the capability calls within the `update` function **only queue up the requests**. The side-effects themselves
//! are performed concurrently and don't block the update function.
//!
//! In order to use a capability, the app needs to include it in its `Capabilities` associated type and `WithContext`
//! trait implementation (which can be provided by the `crux_core::macros::Effect` macro). For example:
//!
//! ```rust
//! mod root {
//!
//! // An app module which can be reused in different apps
//! mod my_app {
//!     use crux_core::{capability::CapabilityContext, App, Command, render::Render};
//!     use crux_core::macros::Effect;
//!     use serde::{Serialize, Deserialize};
//!
//!     #[derive(Default)]
//!     pub struct MyApp;
//!     #[derive(Serialize, Deserialize)]
//!     pub struct Event;
//!
//!     // The `Effect` derive macro generates an `Effect` type that is used by the
//!     // Shell to dispatch side-effect requests to the right capability implementation
//!     // (and, in some languages, checking that all necessary capabilities are implemented)
//!     #[derive(Effect)]
//!     pub struct Capabilities {
//!         pub render: Render
//!     }
//!
//!     impl App for MyApp {
//!         type Model = ();
//!         type Event = Event;
//!         type ViewModel = ();
//!         type Capabilities = Capabilities;
//!
//!         fn update(&self, event: Event, model: &mut (), caps: &Capabilities) -> Command<Event> {
//!             caps.render.render()
//!         }
//!
//!         fn view(&self, model: &()) {
//!             ()
//!         }
//!     }
//! }
//! }
//! ```
//!
//! # Implementing a capability
//!
//! Capabilities provide an interface to request side-effects. The interface has asynchronous semantics
//! with a form of callback. A typical capability call can look like this:
//!
//! ```rust,ignore
//! caps.ducks.get_in_a_row(10, Event::RowOfDucks)
//! ```
//!
//! The call above translates into "Get 10 ducks in a row and return them to me using the `RowOfDucks` event".
//! The capability's job is to translate this request into a serializable message and instruct the Shell to
//! do the duck herding and when it receives the ducks back, wrap them in the requested event and return it
//! to the app.
//!
//! We will refer to `get_in_row` in the above call as an _operation_, the `10` is an _input_, and the
//! `Event::RowOfDucks` is an event constructor - a function, which eventually receives the row of ducks
//! and returns a variant of the `Event` enum. Conveniently, enum tuple variants can be used as functions,
//! and so that will be the typical use.
//!
//! This is what the capability implementation could look like:
//!
//! ```rust
//! use crux_core::{
//!     Command,
//!     capability::{CapabilityContext, Operation},
//! };
//! use crux_core::macros::Capability;
//! use serde::{Serialize, Deserialize};
//!
//! // A duck
//! #[derive(Serialize, Deserialize, Clone, PartialEq, Eq, Debug)]
//! struct Duck;
//!
//! // Operations that can be requested from the Shell
//! #[derive(Serialize, Deserialize, Clone, Debug, PartialEq, Eq)]
//! enum DuckOperation {
//!     GetInARow(usize)
//! }
//!
//! // Respective outputs for those operations
//! #[derive(Serialize, Deserialize, Clone, Debug, PartialEq, Eq)]
//! enum DuckOutput {
//!     GetInRow(Vec<Duck>)
//! }
//!
//! // Link the input and output type
//! impl Operation for DuckOperation {
//!     type Output = DuckOutput;
//! }
//!
//! // The capability. Context will provide the interface to the rest of the system.
//! #[derive(Capability)]
//! struct Ducks {
//!     context: CapabilityContext<DuckOperation>
//! };
//!
//! impl Ducks {
//!     pub fn new(context: CapabilityContext<DuckOperation>) -> Self {
//!         Self { context }
//!     }
//!
//!     pub fn get_in_a_row<F, Event>(&self, number_of_ducks: usize, event: F) -> Command<Event>
//!     where
//!         Event: 'static,
//!         F: FnOnce(Vec<Duck>) -> Event + Send + 'static,
//!     {
//!         let ctx = self.context.clone();
//!         // Start a shell interaction
//!         Command::effect(async move {
//!             // Instruct Shell to get ducks in a row and await the ducks
//!             let ducks = ctx.request_from_shell(DuckOperation::GetInARow(number_of_ducks)).await;
//!
//!             // Unwrap the ducks and wrap them in the requested event
//!             // This will always succeed, as long as the Shell implementation is correct
//!             // and doesn't send the wrong output type back
//!             if let DuckOutput::GetInRow(ducks) = ducks {
//!                 // Queue an app update with the ducks event
//!                 Command::event(event(ducks))
//!             } else {
//!                 Command::none()
//!             }
//!         })
//!    }
//! }
//! ```
//!
//! The `self.context.spawn` API allows a multi-step transaction with the Shell to be performed by a capability
//! without involving the app, until the exchange has completed. During the exchange, one or more events can
//! be emitted (allowing a subscription or streaming like capability to be built).
//!
//! For Shell requests that have no output, you can use [`CapabilityContext::notify_shell`].
//!
//! `DuckOperation` and `DuckOutput` show how the set of operations can be extended. In simple capabilities,
//! with a single operation, these can be structs, or simpler types. For example, the HTTP capability works directly with
//! `HttpRequest` and `HttpResponse`.

pub(crate) mod channel;

mod executor;
mod shell_request;
mod shell_stream;

use serde::de::DeserializeOwned;

pub(crate) use channel::channel;
pub(crate) use executor::QueuingExecutor;

use crate::Request;
use channel::Sender;

/// Operation trait links together input and output of a side-effect.
///
/// You implement `Operation` on the payload sent by the capability to the shell using [`CapabilityContext::request_from_shell`].
///
/// For example (from `crux_http`):
///
/// ```rust,ignore
/// impl Operation for HttpRequest {
///     type Output = HttpResponse;
/// }
/// ```
pub trait Operation: serde::Serialize + Clone + PartialEq + Send + 'static {
    /// `Output` assigns the type this request results in.
    type Output: serde::de::DeserializeOwned + Send + 'static;
}

/// A type that can be used as a capability operation, but which will never be sent to the shell.
/// This type is useful for capabilities that don't request effects.
/// For example, you can use this type as the Operation for a
/// capability that just composes other capabilities.
///
/// e.g.
/// ```rust
/// # use crux_core::capability::{CapabilityContext, Never};
/// # use crux_core::macros::Capability;
/// #[derive(Capability)]
/// pub struct Compose {
///     context: CapabilityContext<Never>,
/// }
/// # impl Compose {
/// #     pub fn new(context: CapabilityContext<Never>) -> Self {
/// #         Self { context }
/// #     }
/// # }
///
/// ```
#[derive(Debug, Clone, PartialEq, serde::Serialize, serde::Deserialize)]
pub enum Never {}

/// Implement `Operation` for `Never` to allow using it as a capability operation.
impl Operation for Never {
    type Output = ();
}

/// Implement the `Capability` trait for your capability. This will allow
/// mapping events when composing apps from submodules.
///
/// Note that this implementation can be generated by the `crux_core::macros::Capability` derive macro.
///
/// Example:
///
/// ```rust
/// # use crux_core::{Capability, capability::{CapabilityContext, Operation}};
/// # pub struct Http {
/// #     context: CapabilityContext<HttpRequest>,
/// # }
/// # #[derive(Clone, serde::Serialize, serde::Deserialize, PartialEq, Eq)] pub struct HttpRequest;
/// # impl Operation for HttpRequest {
/// #     type Output = ();
/// # }
/// # impl Http {
/// #     pub fn new(context: CapabilityContext<HttpRequest>) -> Self {
/// #         Self { context }
/// #     }
/// # }
/// impl Capability for Http {
///     type Operation = HttpRequest;
/// }
/// ```
pub trait Capability {
    type Operation: Operation + DeserializeOwned;

    #[cfg(feature = "typegen")]
    fn register_types(generator: &mut crate::typegen::TypeGen) -> crate::typegen::Result {
        generator.register_type::<Self::Operation>()?;
        generator.register_type::<<Self::Operation as Operation>::Output>()?;
        Ok(())
    }
}

/// Allows Crux to construct app's set of required capabilities, providing context
/// they can then use to request effects and dispatch events.
///
/// `new_with_context` is called by Crux and should return an instance of the app's `Capabilities` type with
/// all capabilities constructed with context passed in. Use `Context::specialize` to
/// create an appropriate context instance with the effect constructor which should
/// wrap the requested operations.
///
/// Note that this implementation can be generated by the derive macro `crux_core::macros::Effect`.
///
/// ```rust
/// # #[derive(Default)]
/// # struct App;
/// # pub enum Event {}
/// # #[allow(dead_code)]
/// # pub struct Capabilities {
/// #     http: crux_http::Http,
/// #     render: crux_core::render::Render,
/// # }
/// # pub enum Effect {
/// #     Http(crux_core::Request<<crux_http::Http as crux_core::capability::Capability>::Operation>),
/// #     Render(crux_core::Request<<crux_core::render::Render as crux_core::capability::Capability>::Operation>),
/// # }
/// # #[derive(serde::Serialize)]
/// # pub enum EffectFfi {
/// #     Http(<crux_http::Http as crux_core::capability::Capability>::Operation),
/// #     Render(<crux_core::render::Render as crux_core::capability::Capability>::Operation),
/// # }
/// # impl crux_core::App for App {
/// #     type Event = Event;
/// #     type Model = ();
/// #     type ViewModel = ();
/// #     type Capabilities = Capabilities;
/// #     fn update(&self, _event: Self::Event, _model: &mut Self::Model, _caps: &Self::Capabilities) -> crux_core::Command<Event> {
/// #         unimplemented!()
/// #     }
/// #     fn view(&self, _model: &Self::Model) -> Self::ViewModel {
/// #         unimplemented!()
/// #     }
/// # }
/// # impl crux_core::Effect for Effect {
/// #     type Ffi = EffectFfi;
/// #     fn serialize(self) -> (Self::Ffi, crux_core::bridge::ResolveSerialized) {
/// #         match self {
/// #             Effect::Http(request) => request.serialize(EffectFfi::Http),
/// #             Effect::Render(request) => request.serialize(EffectFfi::Render),
/// #         }
/// #     }
/// # }
/// impl crux_core::WithContext<Effect> for Capabilities {
///     fn new_with_context(
///         context: crux_core::capability::ProtoContext<Effect>,
///     ) -> Capabilities {
///         Capabilities {
///             http: crux_http::Http::new(context.specialize(Effect::Http)),
///             render: crux_core::render::Render::new(context.specialize(Effect::Render)),
///         }
///     }
/// }
/// ```
pub trait WithContext<Ef> {
    fn new_with_context(context: ProtoContext<Ef>) -> Self;
}

/// An interface for capabilities to interact with the app and the shell.
///
/// To use [`update_app`](CapabilityContext::update_app), [`notify_shell`](CapabilityContext::notify_shell)
/// or [`request_from_shell`](CapabilityContext::request_from_shell), spawn a task first.
///
/// For example (from `crux_time`)
///
/// ```rust
<<<<<<< HEAD
/// # use crux_core::Command;
/// # #[derive(PartialEq,serde::Serialize)]pub struct TimeRequest;
/// # #[derive(serde::Deserialize)]pub struct TimeResponse(pub String);
=======
/// # #[derive(Clone, PartialEq, serde::Serialize)] pub struct TimeRequest;
/// # #[derive(Clone, serde::Deserialize)] pub struct TimeResponse(pub String);
>>>>>>> f7473c58
/// # impl crux_core::capability::Operation for TimeRequest {
/// #     type Output = TimeResponse;
/// # }
/// # pub struct Time {
/// #     context: crux_core::capability::CapabilityContext<TimeRequest>,
/// # }
/// # impl Time {
/// #     pub fn new(context: crux_core::capability::CapabilityContext<TimeRequest>) -> Self {
/// #         Self { context }
/// #     }
///
/// pub fn get<F, Ev>(&self, callback: F) -> Command<Ev>
/// where
///     F: FnOnce(TimeResponse) -> Ev + Send + Sync + 'static,
/// {
///     let ctx = self.context.clone();
///     Command::effect(async move {
///         let response = ctx.request_from_shell(TimeRequest).await;
///         Command::event(callback(response))
///     })
/// }
/// # }
/// ```
///
// used in docs/internals/runtime.md
// ANCHOR: capability_context
pub struct CapabilityContext<Op>
where
    Op: Operation,
{
    shell_channel: Sender<Request<Op>>,
}

impl<Op> Clone for CapabilityContext<Op>
where
    Op: Operation,
{
    fn clone(&self) -> Self {
        Self {
            shell_channel: self.shell_channel.clone(),
        }
    }
}

// ANCHOR_END: capability_context

/// Initial version of capability Context which has not yet been specialized to a chosen capability
pub struct ProtoContext<Eff> {
    shell_channel: Sender<Eff>,
}

impl<Eff> ProtoContext<Eff>
where
    Eff: 'static,
{
    pub(crate) fn new(shell_channel: Sender<Eff>) -> Self {
        Self { shell_channel }
    }

    /// Specialize the CapabilityContext to a specific capability, wrapping its operations into
    /// an Effect `Ef`. The `func` argument will typically be an Effect variant constructor, but
    /// can be any function taking the capability's operation type and returning
    /// the effect type.
    ///
    /// This will likely only be called from the implementation of [`WithContext`]
    /// for the app's `Capabilities` type. You should not need to call this function directly.
    pub fn specialize<Op, F>(&self, func: F) -> CapabilityContext<Op>
    where
        F: Fn(Request<Op>) -> Eff + Sync + Send + Copy + 'static,
        Op: Operation,
    {
        CapabilityContext::new(self.shell_channel.map_input(func))
    }
}

impl<Op> CapabilityContext<Op>
where
    Op: Operation,
{
    pub(crate) fn new(shell_channel: Sender<Request<Op>>) -> Self {
        Self { shell_channel }
    }

    /// Send an effect request to the shell in a fire and forget fashion. The
    /// provided `operation` does not expect anything to be returned back.
    pub async fn notify_shell(&self, operation: Op) {
        // This function might look like it doesn't need to be async but
        // it's important that it is.  It forces all capabilities to
        // spawn onto the executor which keeps the ordering of effects
        // consistent with their function calls.
        self.shell_channel.send(Request::resolves_never(operation));
    }

    pub(crate) fn send_request(&self, request: Request<Op>) {
        self.shell_channel.send(request);
    }
}

#[cfg(test)]
mod tests {
    use serde::Serialize;
    use static_assertions::assert_impl_all;

    use super::*;

    #[allow(dead_code)]
    enum Effect {}

    #[allow(dead_code)]
    enum Event {}

    #[derive(PartialEq, Clone, Serialize)]
    struct Op {}

    impl Operation for Op {
        type Output = ();
    }

    assert_impl_all!(ProtoContext<Effect>: Send, Sync);
    assert_impl_all!(CapabilityContext<Op>: Send, Sync);
}<|MERGE_RESOLUTION|>--- conflicted
+++ resolved
@@ -356,14 +356,9 @@
 /// For example (from `crux_time`)
 ///
 /// ```rust
-<<<<<<< HEAD
 /// # use crux_core::Command;
-/// # #[derive(PartialEq,serde::Serialize)]pub struct TimeRequest;
-/// # #[derive(serde::Deserialize)]pub struct TimeResponse(pub String);
-=======
 /// # #[derive(Clone, PartialEq, serde::Serialize)] pub struct TimeRequest;
 /// # #[derive(Clone, serde::Deserialize)] pub struct TimeResponse(pub String);
->>>>>>> f7473c58
 /// # impl crux_core::capability::Operation for TimeRequest {
 /// #     type Output = TimeResponse;
 /// # }
