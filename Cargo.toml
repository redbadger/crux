--- conflicted
+++ resolved
@@ -20,8 +20,4 @@
 [workspace.dependencies]
 anyhow = "1.0.70"
 bcs = "0.1.5"
-<<<<<<< HEAD
-serde = "1.0.158"
-=======
-serde = "1.0.159"
->>>>>>> fb7d04e5
+serde = "1.0.159"