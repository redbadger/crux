[workspace]
members = ["cli", "server", "shared", "shared_types", "web-yew"]

[workspace.package]
authors = ["Red Badger Consulting Limited"]
edition = "2021"
repository = "https://github.com/redbadger/crux/"
license = "Apache-2.0"
keywords = ["crux", "crux_core", "cross-platform-ui", "ffi", "wasm"]
rust-version = "1.66"

[workspace.dependencies]
anyhow = "1.0.70"
<<<<<<< HEAD
serde = "1.0.158"
=======
serde = "1.0.159"
>>>>>>> fb7d04e5
<|MERGE_RESOLUTION|>--- conflicted
+++ resolved
@@ -11,8 +11,4 @@
 
 [workspace.dependencies]
 anyhow = "1.0.70"
-<<<<<<< HEAD
-serde = "1.0.158"
-=======
-serde = "1.0.159"
->>>>>>> fb7d04e5
+serde = "1.0.159"