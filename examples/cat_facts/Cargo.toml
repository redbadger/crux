--- conflicted
+++ resolved
@@ -11,20 +11,6 @@
 rust-version = "1.66"
 
 [workspace.dependencies]
-<<<<<<< HEAD
-anyhow = "1.0.89"
-crux_core = { path = "../../crux_core" }
-crux_http = { path = "../../crux_http" }
-crux_kv = { path = "../../crux_kv" }
-crux_time = { path = "../../crux_time", features = ["chrono"] }
-crux_platform= { path = "../../crux_platform" }
-# crux_core = "0.9.0"
-# crux_http = "0.10.1"
-# crux_kv = "0.5.0"
-# crux_platform = "0.2.0"
-# crux_time = { version = "0.5.0", features = ["chrono"] }
-serde = "1.0.210"
-=======
 anyhow = "1.0.91"
 # crux_core = { path = "../../crux_core" }
 # crux_http = { path = "../../crux_http" }
@@ -37,7 +23,6 @@
 crux_platform = "0.2.2"
 crux_time = { version = "0.6.0", features = ["chrono"] }
 serde = "1.0.213"
->>>>>>> f7473c58
 
 [workspace.metadata.bin]
 cargo-xcode = "=1.7.0"